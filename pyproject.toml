--- conflicted
+++ resolved
@@ -1,10 +1,6 @@
 [project]
 name = "blaxel"
-<<<<<<< HEAD
-version = "0.1.14dev1"
-=======
-version = "0.1.9dev2"
->>>>>>> 51377393
+version = "0.1.14dev2"
 description = "Add your description here"
 readme = "README.md"
 authors = [{ name = "cploujoux", email = "cploujoux@blaxel.ai" }]
