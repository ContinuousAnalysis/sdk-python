--- conflicted
+++ resolved
@@ -58,13 +58,8 @@
         rps_previous (Union[Unset, float]): Number of requests per second for the resource globally for the previous
             period
         sandboxes_cpu_usage (Union[Unset, list[Any]]): CPU usage over time for sandboxes
-<<<<<<< HEAD
-        sandboxes_ram_usage (Union[Unset, list[Any]]): RAM usage over time for sandboxes
-        sandboxes_runtime (Union[Unset, list[Any]]): Runtime over time for sandboxes
-=======
         sandboxes_ram_usage (Union[Unset, list[Any]]): RAM usage over time for sandboxes with memory, value, and percent
             metrics
->>>>>>> 97f3c86a
         token_rate (Union[Unset, TokenRateMetrics]): Token rate metrics
         token_total (Union[Unset, TokenTotalMetric]): Token total metric
     """
@@ -91,10 +86,6 @@
     rps_previous: Union[Unset, float] = UNSET
     sandboxes_cpu_usage: Union[Unset, list[Any]] = UNSET
     sandboxes_ram_usage: Union[Unset, list[Any]] = UNSET
-<<<<<<< HEAD
-    sandboxes_runtime: Union[Unset, list[Any]] = UNSET
-=======
->>>>>>> 97f3c86a
     token_rate: Union[Unset, "TokenRateMetrics"] = UNSET
     token_total: Union[Unset, "TokenTotalMetric"] = UNSET
     additional_properties: dict[str, Any] = _attrs_field(init=False, factory=dict)
@@ -264,13 +255,6 @@
         if not isinstance(self.sandboxes_ram_usage, Unset):
             sandboxes_ram_usage = self.sandboxes_ram_usage
 
-<<<<<<< HEAD
-        sandboxes_runtime: Union[Unset, list[Any]] = UNSET
-        if not isinstance(self.sandboxes_runtime, Unset):
-            sandboxes_runtime = self.sandboxes_runtime
-
-=======
->>>>>>> 97f3c86a
         token_rate: Union[Unset, dict[str, Any]] = UNSET
         if self.token_rate and not isinstance(self.token_rate, Unset) and not isinstance(self.token_rate, dict):
             token_rate = self.token_rate.to_dict()
@@ -330,11 +314,6 @@
             field_dict["sandboxesCpuUsage"] = sandboxes_cpu_usage
         if sandboxes_ram_usage is not UNSET:
             field_dict["sandboxesRamUsage"] = sandboxes_ram_usage
-<<<<<<< HEAD
-        if sandboxes_runtime is not UNSET:
-            field_dict["sandboxesRuntime"] = sandboxes_runtime
-=======
->>>>>>> 97f3c86a
         if token_rate is not UNSET:
             field_dict["tokenRate"] = token_rate
         if token_total is not UNSET:
@@ -493,11 +472,6 @@
 
         sandboxes_ram_usage = cast(list[Any], d.pop("sandboxesRamUsage", UNSET))
 
-<<<<<<< HEAD
-        sandboxes_runtime = cast(list[Any], d.pop("sandboxesRuntime", UNSET))
-
-=======
->>>>>>> 97f3c86a
         _token_rate = d.pop("tokenRate", UNSET)
         token_rate: Union[Unset, TokenRateMetrics]
         if isinstance(_token_rate, Unset):
@@ -535,10 +509,6 @@
             rps_previous=rps_previous,
             sandboxes_cpu_usage=sandboxes_cpu_usage,
             sandboxes_ram_usage=sandboxes_ram_usage,
-<<<<<<< HEAD
-            sandboxes_runtime=sandboxes_runtime,
-=======
->>>>>>> 97f3c86a
             token_rate=token_rate,
             token_total=token_total,
         )
